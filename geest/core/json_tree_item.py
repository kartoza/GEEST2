import uuid
from qgis.PyQt.QtCore import Qt

# Change to this when implementing in QGIS
# from qgis.PyQt.QtGui import (
from PyQt5.QtGui import QColor, QFont, QIcon
from qgis.core import QgsMessageLog, Qgis
from geest.utilities import resources_path
from geest.core import setting


class JsonTreeItem:
    """A class representing a node in the tree.

    🚩  TAKE NOTE: 🚩

    This class may NOT inherit from QObject, as it has to remain
    thread safe and not be tied to the main thread. Items are passed to
    workflow threads and must be able to be manipulated in the background.

    """

    def __init__(self, data, role, guid=None, parent=None):
        self.parentItem = parent
        self.itemData = data  # name, status, weighting, attributes(dict)
        self.childItems = []
        self.role = role  # Stores whether an item is a dimension, factor, or layer
        self.font_color = QColor(Qt.black)  # Default font color
        # Add a unique guid for each item
        if guid:
            self.guid = guid
        else:
            self.guid = str(uuid.uuid4())  # Generate a unique identifier for this item

        # Define icons for each role
        self.dimension_icon = QIcon(
            resources_path("resources", "icons", "dimension.svg")
        )
        self.factor_icon = QIcon(resources_path("resources", "icons", "factor.svg"))
        self.indicator_icon = QIcon(
            resources_path("resources", "icons", "indicator.svg")
        )

        # Define fonts for each role
        self.dimension_font = QFont()
        self.dimension_font.setBold(True)

        self.factor_font = QFont()
        self.factor_font.setItalic(True)
        self.updateStatus()

    def appendChild(self, item):
        self.childItems.append(item)

    def child(self, row):
        return self.childItems[row]

    def childCount(self):
        return len(self.childItems)

    def columnCount(self):
        return len(self.itemData)

    def data(self, column):
        if column < len(self.itemData):
            return self.itemData[column]
        return None

    def setData(self, column, value):
        if column < len(self.itemData):
            self.itemData[column] = value
            return True
        return False

    def parent(self):
        return self.parentItem

    def row(self):
        if self.parentItem:
            return self.parentItem.childItems.index(self)
        return 0

    def isIndicator(self):
        return self.role == "indicator"

    def isFactor(self):
        return self.role == "factor"

    def isDimension(self):
        return self.role == "dimension"

    def isAnalysis(self):
        return self.role == "analysis"

    def getIcon(self):
        """Retrieve the appropriate icon for the item based on its role."""
        if self.isDimension():
            return self.dimension_icon
        elif self.isFactor():
            return self.factor_icon
        elif self.isIndicator():
            return self.indicator_icon
        return None

    def getItemTooltip(self):
        """Retrieve the appropriate tooltip for the item based on its role."""
        data = self.itemData[3]
        if self.isDimension():
            description = data.get("description", "")
            if description:
                return f"{description}"
            else:
                return "Dimension"
        elif self.isFactor():
            description = data.get("description", "")
            if description:
                return f"{description}"
            else:
                return "Factor"
        elif self.isIndicator():
            description = data.get("description", "")
            if description:
                return f"{description}"
            else:
                return "Indicator"
        return ""

    def getStatusIcon(self):
        """Retrieve the appropriate icon for the item based on its role."""
        status = self.getStatus()
        # Use a case statement to determine the icon based on the status
        match status:
            case "✔️":
                return QIcon(
                    resources_path("resources", "icons", "completed-success.svg")
                )
            case "-":
                return QIcon(
                    resources_path("resources", "icons", "required-not-configured.svg")
                )
            case "!":
                return QIcon(resources_path("resources", "icons", "not-configured.svg"))
            case "x":
                return QIcon(resources_path("resources", "icons", "failed.svg"))
            case "e":
                return QIcon(resources_path("resources", "icons", ".svg"))
            case _:
                return QIcon(resources_path("resources", "icons", ".svg"))

    def getStatusTooltip(self):
        """Retrieve the appropriate tooltip for the item based on its role."""
        status = self.getStatus()
        # Use a case statement to determine the icon based on the status
        match status:
            case "✔️":
                return "Completed successfully"
            case "-":
                return "Required and not configured"
            case "!":
                return "Not configured (optional)"
            case "x":
                return "Workflow failed"
            case "e":
                return "WRITE TOOL TIP"
            case _:
                return ""

    def getStatus(self):
        """Return the status of the item as single character."""
        try:
            data = self.itemData[3]
            # QgsMessageLog.logMessage(f"Data: {data}", tag="Geest", level=Qgis.Info)
            status = ""
            if "Error" in data.get("result", ""):
                return "x"
            if "Failed" in data.get("result", ""):
                return "x"
            # Item required and not configured
            if "Don’t Use" in data.get("analysis_mode", "") and data.get(
                "indicator_required", False
            ):
                return "-"
            # Item not required but not configured
            if "Don’t Use" in data.get("analysis_mode", "") and not data.get(
                "indicator_required", False
            ):
                return "!"
            if "Workflow Completed" not in data.get("result", ""):
                return "x"
            if "Workflow Completed" in data.get("result", ""):
                return "✔️"

        except Exception as e:
            verbose_mode = setting.value("verbose_mode", False)
            if verbose_mode:
                import traceback

                QgsMessageLog.logMessage(
                    f"Error getting status: {e}", tag="Geest", level=Qgis.Warning
                )
                QgsMessageLog.logMessage(
                    traceback.format_exc(), tag="Geest", level=Qgis.Warning
                )
                return "e"  # e for error

    def updateStatus(self, status=None):
        """Update the status of the item.

        If no status is provided we will compute the best status based on the item's attributes.

        :param status: The status to set the item to.

        :return: None

        Note: The status is stored in the second column of the itemData
        """
        try:
            if status is None:
                status = self.getStatus()
            # self.itemData[1] = status - taken care of by decoration role rather
        except Exception as e:
            QgsMessageLog.logMessage(
                f"Error updating status: {e}", tag="Geest", level=Qgis.Warning
            )

    def getFont(self):
        """Retrieve the appropriate font for the item based on its role."""
        if self.isDimension():
            return self.dimension_font
        elif self.isFactor():
            return self.factor_font
        return QFont()

    def getPaths(self) -> []:
        """Return the path of the item in the tree in the form dimension/factor/indicator.

        :return: A list of strings representing the path of the item in the tree.
        """
        path = []
        if self.isIndicator():
            path.append(
                self.parentItem.parentItem.itemData[3]
                .get("id", "")
                .lower()
                .replace(" ", "_")
            )
            path.append(
                self.parentItem.itemData[3].get("id", "").lower().replace(" ", "_")
            )
            path.append(self.itemData[3].get("id", "").lower().replace(" ", "_"))
        elif self.isFactor():
            path.append(
                self.parentItem.itemData[3].get("id", "").lower().replace(" ", "_")
            )
            path.append(self.itemData[3].get("id", "").lower().replace(" ", "_"))
        if self.isDimension():
            path.append(self.itemData[3].get("id", "").lower().replace(" ", "_"))
        return path

    def getIndicatorAttributes(self):
        """Return the dict of indicators (or layers) under this indicator."""
        attributes = {}
        if self.isIndicator():
            attributes["dimension_id"] = self.parentItem.parentItem.itemData[3].get(
                "id", ""
            )
            attributes["factor_id"] = self.parentItem.itemData[3].get("id", "")
            attributes["indicator_id"] = self.itemData[3].get("id", "")
            attributes["indicator_name"] = self.itemData[3].get("indicator", "")
            attributes["indicator_weighting"] = self.itemData[3].get(
                "factor_weighting", ""
            )
            attributes["result_file"] = self.itemData[3].get("result_file", "")
            attributes["result"] = self.itemData[3].get("result", "")
        return attributes

    def getFactorAttributes(self):
        """Return the dict of indicators (or layers) under this factor."""
        attributes = {}
        if self.isFactor():
            attributes["dimension_id"] = self.parentItem.itemData[3].get("id", "")
            attributes["analysis_mode"] = "factor_aggregation"
            attributes["factor_id"] = self.data(0)
            attributes["indicators"] = [
                {
                    "indicator_no": i,
                    "indicator_id": child.data(3).get("id", ""),
                    "indicator_name": child.data(0),
                    "indicator_weighting": child.data(2),
                    "result_file": child.data(3).get("result_file", ""),
                }
                for i, child in enumerate(self.childItems)
            ]
        return attributes

    def getDimensionAttributes(self):
        """Return the dict of factors under this dimension."""
        attributes = {}
        if self.isDimension():
            attributes["analysis_mode"] = "dimension_aggregation"
            attributes["dimension_id"] = self.data(0)
            attributes["factors"] = [
                {
                    "factor_no": i,
                    "factor_id": child.data(3).get("id", ""),
                    "factor_name": child.data(0),
                    "factor_weighting": child.data(2),
                    "result_file": child.data(3).get(f"result_file", ""),
                }
                for i, child in enumerate(self.childItems)
            ]
        return attributes

    def getAnalysisAttributes(self):
        """Return the dict of dimensions under this analysis."""
        attributes = {}
        if self.isAnalysis():
            attributes["analysis_name"] = self.data(3).get("analysis_name", "Not Set")
            attributes["description"] = self.data(3).get(
                "analysis_description", "Not Set"
            )
            attributes["working_folder"] = self.data(3).get("working_folder", "Not Set")

            attributes["dimensions"] = [
                {
<<<<<<< HEAD
                    "Dimension No": i,
                    "Dimension ID": child.data(3).get("id", ""),
                    "Dimension Name": child.data(0),
                    "dimension_weighting": child.data(2),
                    "Dimension Result File": child.data(3).get(
                        f"Dimension Result File", ""
                    ),
=======
                    "dimension_no": i,
                    "dimension_id": child.data(3).get("id", ""),
                    "dimension_name": child.data(0),
                    "dimension_weighting": child.data(2),
                    "result_file": child.data(3).get(f"result_file", ""),
>>>>>>> 519a6e0e
                }
                for i, child in enumerate(self.childItems)
            ]
        return attributes

    def updateIndicatorWeighting(self, indicator_name, new_weighting):
        """Update the weighting of a specific indicator by its name."""
        try:
            # Search for the indicator by name
            indicator_item = next(
                (child for child in self.childItems if child.data(0) == indicator_name),
                None,
            )

            # If found, update the weighting
            if indicator_item:
                indicator_item.setData(2, f"{new_weighting:.2f}")
            else:
                # Log if the indicator name is not found
                QgsMessageLog.logMessage(
                    f"Indicator '{indicator_name}' not found.",
                    tag="Geest",
                    level=Qgis.Warning,
                )

        except Exception as e:
            # Handle any exceptions and log the error
            QgsMessageLog.logMessage(
                f"Error updating weighting: {e}", tag="Geest", level=Qgis.Warning
            )

    def updateFactorWeighting(self, factor_name, new_weighting):
        """Update the weighting of a specific factor by its name."""
        try:
            # Search for the factor by name
            factor_item = next(
                (child for child in self.childItems if child.data(0) == factor_name),
                None,
            )

            # If found, update the weighting
            if factor_item:
                factor_item.setData(2, f"{new_weighting:.2f}")
            else:
                # Log if the factor name is not found
                QgsMessageLog.logMessage(
                    f"Factor '{factor_name}' not found.",
                    tag="Geest",
                    level=Qgis.Warning,
                )

        except Exception as e:
            # Handle any exceptions and log the error
            QgsMessageLog.logMessage(
                f"Error updating weighting: {e}", tag="Geest", level=Qgis.Warning
            )<|MERGE_RESOLUTION|>--- conflicted
+++ resolved
@@ -323,21 +323,11 @@
 
             attributes["dimensions"] = [
                 {
-<<<<<<< HEAD
-                    "Dimension No": i,
-                    "Dimension ID": child.data(3).get("id", ""),
-                    "Dimension Name": child.data(0),
-                    "dimension_weighting": child.data(2),
-                    "Dimension Result File": child.data(3).get(
-                        f"Dimension Result File", ""
-                    ),
-=======
                     "dimension_no": i,
                     "dimension_id": child.data(3).get("id", ""),
                     "dimension_name": child.data(0),
                     "dimension_weighting": child.data(2),
                     "result_file": child.data(3).get(f"result_file", ""),
->>>>>>> 519a6e0e
                 }
                 for i, child in enumerate(self.childItems)
             ]
