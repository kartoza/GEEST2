--- conflicted
+++ resolved
@@ -254,13 +254,6 @@
                     tag="Geest",
                     level=Qgis.Warning,
                 )
-<<<<<<< HEAD
-            QgsProject.instance().addMapLayer(vrt_layer)
-            QgsMessageLog.logMessage(
-                "Added VRT layer to the map.", tag="Geest", level=Qgis.Info
-            )
-            return vrt_filepath
-=======
             if os.path.exists(qml_dest_path):
 
                 result = vrt_layer.loadNamedStyle(qml_dest_path)
@@ -283,7 +276,7 @@
                 QgsMessageLog.logMessage(
                     "QML not in the directory.", tag="Geest", level=Qgis.Critical
                 )
->>>>>>> 50c34e72
+            return vrt_filepath
         else:
             QgsMessageLog.logMessage(
                 "Failed to add VRT layer to the map.", tag="Geest", level=Qgis.Critical
