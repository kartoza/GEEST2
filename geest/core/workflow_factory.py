from qgis.core import QgsMessageLog, Qgis, QgsProcessingContext
from qgis.core import QgsFeedback
from geest.core.workflows import (
    RasterLayerWorkflow,
    DontUseWorkflow,
    DefaultIndexScoreWorkflow,
    FactorAggregationWorkflow,
    DimensionAggregationWorkflow,
    AnalysisAggregationWorkflow,
    MultiBufferDistancesWorkflow,
    PointPerCellWorkflow,
    PolylinePerCellWorkflow,
    PolygonPerCellWorkflow,
    AcledImpactWorkflow,
<<<<<<< HEAD
    SafetyPolygonWorkflow,
=======
    SinglePointBufferWorkflow,
>>>>>>> cb37e354
)
from .json_tree_item import JsonTreeItem


class WorkflowFactory:
    """
    A factory class that creates workflow objects based on the attributes.
    The workflows accept a QgsFeedback object to report progress and handle cancellation.
    """

    def create_workflow(
        self, item: JsonTreeItem, feedback: QgsFeedback, context: QgsProcessingContext
    ):
        """
        Determines the workflow to return based on 'Analysis Mode' in the attributes.
        Passes the feedback object to the workflow for progress reporting.

        :param item: The JsonTreeItem object representing the task.
        :param feedback: The QgsFeedback object for progress reporting.
        :param context: The QgsProcessingContext object for processing. This can be used to
            pass objects to the thread. e.g. the QgsProject Instance

        :return: The workflow object to execute.
        """
        if not item:
            return DontUseWorkflow({}, feedback)
        attributes = item.data(3)
        QgsMessageLog.logMessage(f"Workflow Factory Called", "Geest", level=Qgis.Info)
        QgsMessageLog.logMessage(f"-----------------------", "Geest", level=Qgis.Info)
        for key, value in attributes.items():
            QgsMessageLog.logMessage(f"{key}: {value}", "Geest", level=Qgis.Info)
        QgsMessageLog.logMessage(f"-----------------------", "Geest", level=Qgis.Info)

        analysis_mode = attributes.get("Analysis Mode", "")

        if analysis_mode == "Spatial Analysis":
            return RasterLayerWorkflow(item, feedback, context)
        elif analysis_mode == "Use Default Index Score":
            return DefaultIndexScoreWorkflow(item, feedback, context)
        elif analysis_mode == "Don’t Use":
            return DontUseWorkflow(item, feedback, context)
        elif analysis_mode == "Use Multi Buffer Point":
            return MultiBufferDistancesWorkflow(item, feedback, context)
        elif analysis_mode == "Use Single Buffer Point":
            return SinglePointBufferWorkflow(item, feedback, context)
        elif analysis_mode == "Use Point per Cell":
            return PointPerCellWorkflow(item, feedback, context)
        elif analysis_mode == "Use Polyline per Cell":
            return PolylinePerCellWorkflow(item, feedback, context)
        # TODO fix inconsistent abbreviation below for Poly
        elif analysis_mode == "Use Poly per Cell":
            return PolygonPerCellWorkflow(item, feedback, context)
        elif analysis_mode == "Factor Aggregation":
            return FactorAggregationWorkflow(item, feedback, context)
        elif analysis_mode == "Dimension Aggregation":
            return DimensionAggregationWorkflow(item, feedback, context)
        elif analysis_mode == "Analysis Aggregation":
            return AnalysisAggregationWorkflow(item, feedback, context)
        elif analysis_mode == "Use CSV to Point Layer":
<<<<<<< HEAD
            return AcledImpactWorkflow(item, feedback)
        elif analysis_mode == "Use Classify Poly into Classes":
            return SafetyPolygonWorkflow(item, feedback)
=======
            return AcledImpactWorkflow(item, feedback, context)
>>>>>>> cb37e354
        else:
            raise ValueError(f"Unknown Analysis Mode: {analysis_mode}")<|MERGE_RESOLUTION|>--- conflicted
+++ resolved
@@ -12,11 +12,8 @@
     PolylinePerCellWorkflow,
     PolygonPerCellWorkflow,
     AcledImpactWorkflow,
-<<<<<<< HEAD
-    SafetyPolygonWorkflow,
-=======
     SinglePointBufferWorkflow,
->>>>>>> cb37e354
+	SafetyPolygonWorkflow,
 )
 from .json_tree_item import JsonTreeItem
 
@@ -76,12 +73,8 @@
         elif analysis_mode == "Analysis Aggregation":
             return AnalysisAggregationWorkflow(item, feedback, context)
         elif analysis_mode == "Use CSV to Point Layer":
-<<<<<<< HEAD
-            return AcledImpactWorkflow(item, feedback)
+			return AcledImpactWorkflow(item, feedback, context)
         elif analysis_mode == "Use Classify Poly into Classes":
             return SafetyPolygonWorkflow(item, feedback)
-=======
-            return AcledImpactWorkflow(item, feedback, context)
->>>>>>> cb37e354
         else:
             raise ValueError(f"Unknown Analysis Mode: {analysis_mode}")